--- conflicted
+++ resolved
@@ -260,11 +260,6 @@
         expect(submitBadProof).toThrow('Signature provided is not valid')
       })
 
-<<<<<<< HEAD
-      it("won't accept proof of invitation with a username that is not unique", () => {
-        const { alice, bob } = setup('alice', { user: 'bob', member: false })
-
-=======
       it('an invited member needs access to all generations of user and team keys', () => {
         const { alice, bob } = setup('alice', { user: 'bob', member: false })
 
@@ -288,56 +283,12 @@
         // 3 times 3 generations of team keys, admin keys, alice user keys
         expect(alice.team.state.lockboxes.length).toBe(9)
 
->>>>>>> 593f5c71
         // 👩🏾 Alice invites 👨🏻‍🦲 Bob by sending him a random secret key
         const { seed } = alice.team.inviteMember()
 
         // 👨🏻‍🦲 Bob accepts the invitation
         const proofOfInvitation = generateProof(seed)
 
-<<<<<<< HEAD
-        // 👨🏻‍🦲 Bob shows 👩🏾 Alice his proof of invitation, but uses Alice's username
-        const tryToAdmitBob = () => {
-          alice.team.admitMember(proofOfInvitation, bob.user.keys, alice.user.userName)
-        }
-
-        // 👎 But the invitation is rejected because the username is not unique
-        expect(tryToAdmitBob).toThrowError('Username is not unique within the team.')
-
-        // ❌ 👨🏻‍🦲 Bob is not on the team
-        expect(alice.team.has(bob.userId)).toBe(false)
-      })
-
-      it("won't accept proof of invitation with a userId that is not unique", () => {
-        const { alice, eve } = setup('alice', { user: 'eve', member: false })
-
-        // 👩🏾 Alice invites 🦹‍♀️ Eve by sending her a random secret key
-        const { seed } = alice.team.inviteMember()
-
-        // 🦹‍♀️ Eve accepts the invitation
-        const proofOfInvitation = generateProof(seed)
-
-        // 🦹‍♀️ Eve prepares keys using Alice's userId
-        const keysWithAliceUserId = {
-          ...eve.user.keys,
-          name: alice.userId,
-        }
-
-        // 🦹‍♀️ Eve shows 👩🏾 Alice her proof of invitation, but uses Alice's userId
-        const tryToAdmitEve = () => {
-          alice.team.admitMember(proofOfInvitation, keysWithAliceUserId, eve.user.userName)
-        }
-
-        // 👎 But the invitation is rejected because the userId is not unique
-        expect(tryToAdmitEve).toThrowError('userId is not unique within the team.')
-
-        // ❌ 🦹‍♀️ Eve is not on the team
-        expect(alice.team.has(eve.userId)).toBe(false)
-        expect(
-          alice.team.state.members.filter(({ userId }) => userId === alice.userId)
-        ).toHaveLength(1)
-        expect(alice.team.members(alice.userId).userName === alice.userName).toBe(true)
-=======
         // 👨🏻‍🦲 Bob shows 👩🏾 Alice his proof of invitation, and she lets him in
         alice.team.admitMember(proofOfInvitation, bob.user.keys, bob.user.userName)
 
@@ -383,7 +334,58 @@
               teamKeyring: bobTeam.teamKeyring(),
             })
         ).not.toThrow()
->>>>>>> 593f5c71
+      })
+
+      it("won't accept proof of invitation with a username that is not unique", () => {
+        const { alice, bob } = setup('alice', { user: 'bob', member: false })
+
+        // 👩🏾 Alice invites 👨🏻‍🦲 Bob by sending him a random secret key
+        const { seed } = alice.team.inviteMember()
+
+        // 👨🏻‍🦲 Bob accepts the invitation
+        const proofOfInvitation = generateProof(seed)
+
+        // 👨🏻‍🦲 Bob shows 👩🏾 Alice his proof of invitation, but uses Alice's username
+        const tryToAdmitBob = () => {
+          alice.team.admitMember(proofOfInvitation, bob.user.keys, alice.user.userName)
+        }
+
+        // 👎 But the invitation is rejected because the username is not unique
+        expect(tryToAdmitBob).toThrowError('Username is not unique within the team.')
+
+        // ❌ 👨🏻‍🦲 Bob is not on the team
+        expect(alice.team.has(bob.userId)).toBe(false)
+      })
+
+      it("won't accept proof of invitation with a userId that is not unique", () => {
+        const { alice, eve } = setup('alice', { user: 'eve', member: false })
+
+        // 👩🏾 Alice invites 🦹‍♀️ Eve by sending her a random secret key
+        const { seed } = alice.team.inviteMember()
+
+        // 🦹‍♀️ Eve accepts the invitation
+        const proofOfInvitation = generateProof(seed)
+
+        // 🦹‍♀️ Eve prepares keys using Alice's userId
+        const keysWithAliceUserId = {
+          ...eve.user.keys,
+          name: alice.userId,
+        }
+
+        // 🦹‍♀️ Eve shows 👩🏾 Alice her proof of invitation, but uses Alice's userId
+        const tryToAdmitEve = () => {
+          alice.team.admitMember(proofOfInvitation, keysWithAliceUserId, eve.user.userName)
+        }
+
+        // 👎 But the invitation is rejected because the userId is not unique
+        expect(tryToAdmitEve).toThrowError('userId is not unique within the team.')
+
+        // ❌ 🦹‍♀️ Eve is not on the team
+        expect(alice.team.has(eve.userId)).toBe(false)
+        expect(
+          alice.team.state.members.filter(({ userId }) => userId === alice.userId)
+        ).toHaveLength(1)
+        expect(alice.team.members(alice.userId).userName === alice.userName).toBe(true)
       })
 
       describe('devices', () => {
