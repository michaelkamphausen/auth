--- conflicted
+++ resolved
@@ -1,10 +1,5 @@
-<<<<<<< HEAD
-import { Keyset } from '@localfirst/crdx'
-import { Lockbox } from 'lockbox/index.js'
-=======
 import { type Keyset } from '@localfirst/crdx'
 import { type Lockbox } from 'lockbox/index.js'
->>>>>>> acedb197
 import * as select from 'team/selectors/index.js'
 import { type Member, type Transform } from 'team/types.js'
 import { KeyType } from 'util/types.js'
@@ -17,39 +12,19 @@
     const member = select.memberByDeviceId(state, deviceId)
     const { userId } = member
     let { keys } = member
-<<<<<<< HEAD
-    const userLockbox = lockboxes.find(({ contents }) =>
-      contents.type == KeyType.USER && contents.name == userId 
-    )
-
-    // When a device is removed, the user keys are rotated and the new key 
-=======
     const userLockbox = lockboxes.find(
       ({ contents }) => contents.type === KeyType.USER && contents.name === userId
     )
 
     // When a device is removed, the user keys are rotated and the new key
->>>>>>> acedb197
     // generation is in the lockboxes. The unencrypted lockbox contents
     // contain the meta data along with the public keys which is all we need
     // to update the user keys of the member to the latest generation.
     if (userLockbox) {
-<<<<<<< HEAD
-      const { 
-        type, 
-        name, 
-        generation, 
-        encryption, 
-        signature
-      } = userLockbox.contents as unknown as Keyset
-
-      if (keys.generation < generation && !!encryption && !!signature) {
-=======
       const { type, name, generation, encryption, signature } =
         userLockbox.contents as unknown as Keyset
 
       if (keys.generation < generation && encryption !== undefined && signature !== undefined) {
->>>>>>> acedb197
         keys = { type, name, generation, encryption, signature }
       }
     }
