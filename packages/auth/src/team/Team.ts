--- conflicted
+++ resolved
@@ -138,19 +138,11 @@
     }
 
     this.state = this.store.getState()
-<<<<<<< HEAD
-    this.checkForNewUserKeysGeneration()
-
-    // Wire up event listeners
-    this.on('updated', () => {
-      this.checkForNewUserKeysGeneration()
-=======
     this.updateUserKeys()
 
     // Wire up event listeners
     this.on('updated', () => {
       this.updateUserKeys()
->>>>>>> acedb197
 
       // If we're admin, check for pending key rotations
       this.checkForPendingKeyRotations()
@@ -514,32 +506,17 @@
     const invitation = invitations.create({ seed, expiration, maxUses, userId: this.userId })
 
     // In order for the invited device to be able to access the user's keys, we put the user keys in
-<<<<<<< HEAD
-    // lockboxes that can be opened by an ephemeral keyset generated from the secret invitation
-    // seed.
-    const starterKeys = invitations.generateStarterKeys(seed)
-    const lockboxesUserKeysForDeviceStarterKeys = this.allUserKeys()
-      .map(keys => lockbox.create(keys, starterKeys))
-=======
     // lockboxes that can be opened by an ephemeral keyset generated from the secret invitation seed.
     const starterKeys = invitations.generateStarterKeys(seed)
     const allUserKeys = Object.values(this.userKeyring())
     const lockboxes = allUserKeys.map(keys => lockbox.create(keys, starterKeys))
->>>>>>> acedb197
 
     const { id } = invitation
 
     // Post invitation to graph
     this.dispatch({
       type: 'INVITE_DEVICE',
-<<<<<<< HEAD
-      payload: {
-        invitation,
-        lockboxes: lockboxesUserKeysForDeviceStarterKeys,
-      },
-=======
       payload: { invitation, lockboxes },
->>>>>>> acedb197
     })
 
     // Return the secret invitation seed (to pass on to invitee) and the invitation id (which could be used to revoke later)
@@ -580,21 +557,6 @@
 
   /** Check if userId and userName are not used by any other member within the team. */
   public validateUser = (userId: string, userName: string) => {
-<<<<<<< HEAD
-    const memberWithSameUserId = this.members().find(member => member.userId == userId)
-    if (memberWithSameUserId != undefined) {
-      return invitations.fail('userId is not unique within the team.')
-    }
-
-    const memberWithSameUserName = this.members().find(member =>
-      member.userName.toLowerCase() == userName.toLowerCase()
-    )
-    if (memberWithSameUserName != undefined) {
-      return invitations.fail('Username is not unique within the team.')
-    }
-
-    return VALID;
-=======
     const memberWithSameUserId = this.members().find(member => member.userId === userId)
     if (memberWithSameUserId !== undefined) {
       return invitations.fail('userId is not unique within the team.')
@@ -608,7 +570,6 @@
     }
 
     return VALID
->>>>>>> acedb197
   }
 
   /** An existing team member calls this to admit a new member & their device to the team based on proof of invitation */
@@ -626,13 +587,8 @@
     const { id } = proof
 
     // we know the team keys, so we can put them in lockboxes for the new member now (even if we're not an admin)
-<<<<<<< HEAD
-    const lockboxesTeamKeysForMember = Object.values(this.teamKeyring())
-      .map(keys => lockbox.create(keys, memberKeys))
-=======
     const allTeamKeys = Object.values(this.teamKeyring())
     const lockboxes = allTeamKeys.map(keys => lockbox.create(keys, memberKeys))
->>>>>>> acedb197
 
     // Post admission to the graph
     this.dispatch({
@@ -641,11 +597,7 @@
         id,
         userName,
         memberKeys: redactKeys(memberKeys),
-<<<<<<< HEAD
-        lockboxes: lockboxesTeamKeysForMember,
-=======
         lockboxes,
->>>>>>> acedb197
       },
     })
   }
@@ -673,33 +625,21 @@
   }
 
   /** Once the new member has received the graph and can instantiate the team, they call this to add their device. */
-<<<<<<< HEAD
-  public join = (teamKeyring: Keyring, allUserKeys = [this.context.user.keys]) => {
-=======
   public join = (teamKeyring: Keyring, userKeyring = createKeyring(this.context.user.keys)) => {
->>>>>>> acedb197
     assert(!this.isServer, "Can't join as member on server")
 
     const { device } = this.context
     const teamKeys = getLatestGeneration(teamKeyring)
 
-<<<<<<< HEAD
-    const lockboxesUserKeysForDevice = allUserKeys.map(keys => lockbox.create(keys, device.keys))
-=======
     // Create a lockbox for each generation of user keys
     const lockboxes = Object.values(userKeyring).map(keys => lockbox.create(keys, device.keys))
->>>>>>> acedb197
 
     this.dispatch(
       {
         type: 'ADD_DEVICE',
         payload: {
           device: redactDevice(device),
-<<<<<<< HEAD
-          lockboxes: lockboxesUserKeysForDevice,
-=======
           lockboxes,
->>>>>>> acedb197
         },
       },
       teamKeys
@@ -845,13 +785,8 @@
   public keys = (scope: KeyMetadata | KeyScope) =>
     select.keys(this.state, this.context.device.keys, scope)
 
-<<<<<<< HEAD
-  public allUserKeys = (userId = this.userId) =>
-    select.keyMap(this.state, this.context.device.keys)[USER]?.[userId] || []
-=======
   public userKeyring = (userId = this.userId) =>
     select.keyring(this.state, { type: USER, name: userId }, this.context.device.keys)
->>>>>>> acedb197
 
   /** Returns the keys for the given role. */
   public roleKeys = (roleName: string, generation?: number) =>
@@ -894,15 +829,9 @@
     if (isForServer) device.keys = newKeys // (a server plays the role of both a user and a device)
   }
 
-<<<<<<< HEAD
-  private checkForNewUserKeysGeneration() {
-    const { user } = this.context
-    const latestUserKeys = this.allUserKeys().at(-1)
-=======
   private updateUserKeys() {
     const { user } = this.context
     const latestUserKeys = getLatestGeneration(this.userKeyring())
->>>>>>> acedb197
 
     if (latestUserKeys && user.keys.generation < latestUserKeys.generation) {
       user.keys = latestUserKeys
