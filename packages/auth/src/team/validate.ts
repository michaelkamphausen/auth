import { debug, truncateHashes } from '@localfirst/shared'
import { ROOT } from '@localfirst/crdx'
import { invitationCanBeUsed } from 'invitation/index.js'
import { VALID, ValidationError, actionFingerprint } from 'util/index.js'
import { isAdminOnlyAction } from './isAdminOnlyAction.js'
import * as select from './selectors/index.js'
import {
  type TeamLink,
  type TeamState,
  type TeamStateValidator,
  type TeamStateValidatorSet,
  type ValidationArgs,
} from './types.js'

const log = debug.extend('auth:validate')

export const validate: TeamStateValidator = (...args: ValidationArgs) => {
  for (const key in validators) {
    const validator = validators[key]
    const validation = validator(...args)
    if (!validation.isValid) {
      return validation
    }
  }

  return VALID
}

const validators: TeamStateValidatorSet = {
  rootDeviceBelongsToRootUser(...args) {
    const [_previousState, link] = args
    const { type, payload } = link.body
    if (type !== 'ROOT') return VALID

    const { rootDevice, rootMember } = payload
    if (rootDevice.userId !== rootMember.userId) {
      const msg = 'The founding device must belong to the founding member (userIds must match).'
      return fail(msg, ...args)
    }
    return VALID
  },

  /** The user who made these changes was a member with appropriate rights at the time */
  mustBeAdmin(...args) {
    const [previousState, link] = args
    const action = link.body
    const { type, userId } = action

    // At root link, team doesn't yet have members
    if (type === ROOT) return VALID

    // Certain actions are allowed to be performed by non-members
    if (isAdminOnlyAction(action)) {
      const isntAdmin = !select.memberIsAdmin(previousState, userId)
      if (isntAdmin) {
        return fail(`Member '${userId}' is not an admin`, ...args)
      }
    }
    return VALID
  },

  /** Unless I'm an admin, I can't remove anyone's devices but my own */
  canOnlyRemoveYourOwnDevices(...args) {
    const [previousState, link] = args
    const author = link.body.userId

    // Only admins can remove another user's devices
    const authorIsAdmin = select.memberIsAdmin(previousState, author)
    if (authorIsAdmin) return VALID

    if (link.body.type === 'REMOVE_DEVICE') {
      const target = link.body.payload.deviceId
      const device = select.device(previousState, target)
      const deviceOwner = device.userId
      if (author !== deviceOwner) {
        return fail("Can't remove another user's device.", ...args)
      }
    }
    return VALID
  },

  /** Unless I'm an admin, I can't change anyone's keys but my own */
  canOnlyChangeYourOwnKeys(...args) {
    const [previousState, link] = args
    const author = link.body.userId

    // Only admins can change another user's keys
    const authorIsAdmin = select.memberIsAdmin(previousState, author)
    if (!authorIsAdmin) {
      if (link.body.type === 'CHANGE_MEMBER_KEYS') {
        const target = link.body.payload.keys.name
        if (author !== target) {
          return fail("Can't change another user's keys.", ...args)
        }
      } else if (link.body.type === 'CHANGE_SERVER_KEYS') {
        const target = link.body.payload.keys.name
        if (author !== target) {
          return fail("Can't change another server's keys.", ...args)
        }
      }
    }
    return VALID
  },

  /** Check for ADMIT with invitations that are revoked OR have been used more than maxUses OR are expired */
  cantAdmitWithInvalidInvitation(...args) {
    const [previousState, link] = args
    if (link.body.type === 'ADMIT_MEMBER' || link.body.type === 'ADMIT_DEVICE') {
      const { id } = link.body.payload
      const invitation = select.getInvitation(previousState, id)
      return invitationCanBeUsed(invitation, link.body.timestamp)
    }
    return VALID
  },

  /** Check if userId and userName are not used by any other member within the team */
<<<<<<< HEAD
  mustBeUniqueUserNameAndUserId(...args) {
=======
  uniqueUserNameAndId(...args) {
>>>>>>> acedb197
    const [previousState, link] = args
    if (link.body.type === 'ADMIT_MEMBER') {
      const { userName, memberKeys } = link.body.payload

<<<<<<< HEAD
      const memberWithSameUserId = previousState.members.find(member => 
        member.userId == memberKeys.name
      )
      if (memberWithSameUserId != undefined) {
        return fail('userId is not unique within the team.', ...args)
      }

      const memberWithSameUserName = previousState.members.find(member => 
        member.userName.toLowerCase() == userName.toLowerCase()
      )

      if (memberWithSameUserName != undefined) {
=======
      const memberWithSameUserId = previousState.members.find(
        member => member.userId === memberKeys.name
      )
      if (memberWithSameUserId !== undefined) {
        return fail('userId is not unique within the team.', ...args)
      }

      const memberWithSameUserName = previousState.members.find(
        member => member.userName.toLowerCase() === userName.toLowerCase()
      )

      if (memberWithSameUserName !== undefined) {
>>>>>>> acedb197
        return fail('Username is not unique within the team.', ...args)
      }
    }
    return VALID
  },
}

const fail = (message: string, previousState: TeamState, link: TeamLink) => {
  message = truncateHashes(`${actionFingerprint(link)} ${message}`)
  log(message)
  return {
    isValid: false,
    error: new ValidationError(message, { prevState: previousState, link }),
  }
}<|MERGE_RESOLUTION|>--- conflicted
+++ resolved
@@ -114,29 +114,11 @@
   },
 
   /** Check if userId and userName are not used by any other member within the team */
-<<<<<<< HEAD
-  mustBeUniqueUserNameAndUserId(...args) {
-=======
   uniqueUserNameAndId(...args) {
->>>>>>> acedb197
     const [previousState, link] = args
     if (link.body.type === 'ADMIT_MEMBER') {
       const { userName, memberKeys } = link.body.payload
 
-<<<<<<< HEAD
-      const memberWithSameUserId = previousState.members.find(member => 
-        member.userId == memberKeys.name
-      )
-      if (memberWithSameUserId != undefined) {
-        return fail('userId is not unique within the team.', ...args)
-      }
-
-      const memberWithSameUserName = previousState.members.find(member => 
-        member.userName.toLowerCase() == userName.toLowerCase()
-      )
-
-      if (memberWithSameUserName != undefined) {
-=======
       const memberWithSameUserId = previousState.members.find(
         member => member.userId === memberKeys.name
       )
@@ -149,7 +131,6 @@
       )
 
       if (memberWithSameUserName !== undefined) {
->>>>>>> acedb197
         return fail('Username is not unique within the team.', ...args)
       }
     }
