/* eslint-disable object-shorthand */
import { EventEmitter } from '@herbcaudill/eventemitter42'
import type { DecryptFnParams, KeysetWithSecrets } from '@localfirst/crdx'
import {
  generateMessage,
  headsAreEqual,
  initSyncState,
  receiveMessage,
  redactKeys,
} from '@localfirst/crdx'
import { asymmetric, base58, randomKeyBytes, symmetric, type Hash } from '@localfirst/crypto'
import { assert, debug } from '@localfirst/shared'
import { deriveSharedKey } from 'connection/deriveSharedKey.js'
import {
  DEVICE_REMOVED,
  DEVICE_UNKNOWN,
  ENCRYPTION_FAILURE,
  IDENTITY_PROOF_INVALID,
  INVITATION_PROOF_INVALID,
  JOINED_WRONG_TEAM,
  MEMBER_REMOVED,
  NEITHER_IS_MEMBER,
  SERVER_REMOVED,
  TIMEOUT,
  UNHANDLED,
  createErrorMessage,
  type ConnectionErrorType,
} from 'connection/errors.js'
import { getDeviceUserFromGraph } from 'connection/getDeviceUserFromGraph.js'
import * as identity from 'connection/identity.js'
import type { ConnectionMessage, DisconnectMessage } from 'connection/message.js'
import { redactDevice } from 'device/index.js'
import * as invitations from 'invitation/index.js'
import { pack, unpack } from 'msgpackr'
import { getTeamState } from 'team/getTeamState.js'
import { Team, decryptTeamGraph, type TeamAction, type TeamContext } from 'team/index.js'
import * as select from 'team/selectors/index.js'
import { arraysAreEqual } from 'util/arraysAreEqual.js'
import { KeyType } from 'util/index.js'
import { syncMessageSummary } from 'util/testing/messageSummary.js'
import { and, assertEvent, assign, createActor, setup } from 'xstate'
import { MessageQueue, type NumberedMessage } from './MessageQueue.js'
import { extendServerContext, getUserName, messageSummary, stateSummary } from './helpers.js'
import type { ConnectionContext, ConnectionEvents, Context, IdentityClaim } from './types.js'
import {
  isInviteeClaim,
  isInviteeContext,
  isInviteeDeviceContext,
  isInviteeMemberClaim,
  isInviteeMemberContext,
  isMemberClaim,
  isMemberContext,
  isServerContext,
} from './types.js'

/*

HOW TO READ THIS FILE

First of all I know this class is an abomination with literally seventeen billion lines of code in
the constructor alone, but before you come at me with pitchforks you should know that @davidkpiano
himself told me it's OK. So

https://github.com/statelyai/xstate/discussions/4783#discussioncomment-8673350

The bulk of this class is an XState state machine. It's instantiated in the constructor. It looks
something like this: 

```ts
const machine = setup({
  types: {...},
  actions: {
    // ... a bunch of action handlers here
  },
  guards: {
    // ... a bunch of guard functions here
}).createMachine({
  //... the state machine definition, which refers back to the actions and guards by name
})
```

To understand the way this flows, the best place to start is the state machine definition passed to
`createMachine`. 

You can also visualize this machine in the Stately visualizer - here's a link that's current at time
of writing this:
https://stately.ai/registry/editor/69889811-5f81-4d58-8ef1-f6f3d99fb9ee?machineId=989039f7-631c-4021-a9da-d5f6912dcb03

*/

/**
 * Wraps a state machine (using [XState](https://xstate.js.org/docs/)) that
 * implements the connection protocol.
 */
export class Connection extends EventEmitter<ConnectionEvents> {
  readonly #machine
  readonly #messageQueue: MessageQueue<ConnectionMessage>
  #started = false
  #log = debug.extend('auth:connection')

  constructor({ sendMessage, context }: ConnectionParams) {
    super()

    this.#messageQueue = this.#initializeMessageQueue(sendMessage)
    this.#log = this.#log.extend(getUserName(context)) // add our name to the debug logger

    // On sync server, the server keys act as both user keys and device keys
    const initialContext = isServerContext(context) ? extendServerContext(context) : context

    const machine = setup({
      types: {
        context: {} as ConnectionContext,
        events: {} as ConnectionMessage,
      },

      // ******* ACTIONS
      // these are referred to by name in the state machine definition

      actions: {
        // IDENTITY CLAIMS

        requestIdentityClaim: () => {
          this.#queueMessage('REQUEST_IDENTITY')
        },

        sendIdentityClaim: assign(({ context }) => {
          const createIdentityClaim = (context: ConnectionContext): IdentityClaim => {
            if (isMemberContext(context)) {
              // I'm already a member
              return {
                deviceId: context.device.deviceId,
              }
            }
            if (isInviteeMemberContext(context)) {
              // I'm a new user and I have an invitation
              assert(context.invitationSeed)
              const { userName, keys } = context.user
              return {
                proofOfInvitation: invitations.generateProof(context.invitationSeed),
                userName,
                userKeys: redactKeys(keys),
                device: redactDevice(context.device),
              }
            }
            if (isInviteeDeviceContext(context)) {
              // I'm a new device for an existing user and I have an invitation
              assert(context.invitationSeed)
              const { userName, device } = context
              return {
                proofOfInvitation: invitations.generateProof(context.invitationSeed),
                userName,
                device: redactDevice(device),
              }
            }
            // ignore coverage - that should have been exhaustive
            throw new Error('Invalid context')
          }

          const ourIdentityClaim = createIdentityClaim(context)
          this.#queueMessage('CLAIM_IDENTITY', ourIdentityClaim)

          return { ourIdentityClaim }
        }),

        receiveIdentityClaim: assign(({ event }) => {
          assertEvent(event, 'CLAIM_IDENTITY')
          const identityClaim = event.payload
          const theirDevice = 'device' in identityClaim ? identityClaim.device : undefined
          return { theirIdentityClaim: identityClaim, theirDevice }
        }),

        // INVITATIONS

        acceptInvitation: assign(({ context }) => {
          // Admit them to the team
          const { team, theirIdentityClaim } = context

          assert(team)
          assert(theirIdentityClaim)
          assert(isInviteeClaim(theirIdentityClaim))

          const { proofOfInvitation } = theirIdentityClaim

          const admit = () => {
            if (isInviteeMemberClaim(theirIdentityClaim)) {
              // New member
              const { userName, userKeys } = theirIdentityClaim
              team.admitMember(proofOfInvitation, userKeys, userName)
              const userId = userKeys.name
              return team.members(userId)
            } else {
              // New device for existing member
              const { device } = theirIdentityClaim
              team.admitDevice(proofOfInvitation, device)
              const { deviceId } = device
              const { userId } = team.memberByDeviceId(deviceId)
              return team.members(userId)
            }
          }
          const peer = admit()

          // Welcome them by sending the team's graph, so they can reconstruct team membership state
          this.#queueMessage('ACCEPT_INVITATION', {
            serializedGraph: team.save(),
            teamKeyring: team.teamKeyring(),
          })

          return { peer }
        }),

        joinTeam: assign(({ context, event }) => {
          assertEvent(event, 'ACCEPT_INVITATION')
          const { serializedGraph, teamKeyring } = event.payload
          const { device, invitationSeed } = context
          assert(invitationSeed)

<<<<<<< HEAD
          let user = context.user
          let allUserKeys: KeysetWithSecrets[] | undefined = undefined

          // If we're joining as a new device for an existing member, we won't have a user object
          // and all generations of existing user keys yet, so we need to get those from the graph. 
          // We use the invitation seed to generate the starter keys for the new device. We can use 
          // these to unlock the lockboxes on the team graph that contain our user keys.
          if (!user) {
            const userWithKeys = getDeviceUserFromGraph({ serializedGraph, teamKeyring, invitationSeed })
            user = userWithKeys.user
            allUserKeys = userWithKeys.allUserKeys
          }
          
=======
          // If we're joining as a new device for an existing member, we won't have a user object or
          // user keys yet, so we need to get those from the graph. We use the invitation seed to
          // generate the starter keys for the new device. We can use these to unlock the lockboxes
          // on the team graph that contain our user keys.
          const { user, userKeyring } =
            context.user === undefined
              ? getDeviceUserFromGraph({ serializedGraph, teamKeyring, invitationSeed })
              : { user: context.user, userKeyring: undefined }

>>>>>>> acedb197
          // When admitting us, our peer added our user to the team graph. We've been given the
          // serialized and encrypted graph, and the team keyring. We can now decrypt the graph and
          // reconstruct the team in order to join it.
          const team = new Team({ source: serializedGraph, context: { user, device }, teamKeyring })

          // We join the team, which adds our device to the team graph.
<<<<<<< HEAD
          team.join(teamKeyring, allUserKeys)
=======
          team.join(teamKeyring, userKeyring)

>>>>>>> acedb197
          this.emit('joined', { team, user, teamKeyring })

          return { user, team }
        }),

        // AUTHENTICATION

        challengeIdentity: assign(({ context }) => {
          const { team, theirIdentityClaim } = context
          assert(team) // If we're not on the team yet, we don't have a way of knowing if the peer is
          assert(isMemberClaim(theirIdentityClaim!)) // This is only for members authenticating with deviceId

          // look up their device and user info on the team
          const { deviceId } = theirIdentityClaim
          const theirDevice = team.device(deviceId, { includeRemoved: true })
          const peer = team.memberByDeviceId(deviceId, { includeRemoved: true })

          // we now have a user name so add that to the debug logger
          this.#log = this.#log.extend(peer.userName)

          // send them an identity challenge
          const challenge = identity.challenge({ type: KeyType.DEVICE, name: deviceId })
          this.#queueMessage('CHALLENGE_IDENTITY', { challenge })

          // record their identity info and the challenge in context
          return { theirDevice, peer, challenge }
        }),

        proveIdentity: ({ context, event }) => {
          assertEvent(event, 'CHALLENGE_IDENTITY')
          const { challenge } = event.payload
          const { keys } = context.device
          const proof = identity.prove(challenge, keys)
          this.#queueMessage('PROVE_IDENTITY', { challenge, proof })
        },

        acceptIdentity: () => this.#queueMessage('ACCEPT_IDENTITY'),

        // SYNCHRONIZATION

        listenForTeamUpdates: ({ context }) => {
          assert(context.team)
          context.team.on('updated', ({ head }: { head: Hash[] }) => {
            if (this.#machine.getSnapshot().status !== 'done') {
              this.#machine.send({ type: 'LOCAL_UPDATE', payload: { head } }) // Send update event to local machine
            }
            this.emit('updated')
          })
        },

        sendSyncMessage: assign(({ context }) => {
          assert(context.team)
          const previousSyncState = context.syncState ?? initSyncState()

          const [syncState, syncMessage] = generateMessage(context.team.graph, previousSyncState)

          // Undefined message means we're already synced
          if (syncMessage) {
            this.#log('sending sync message', syncMessageSummary(syncMessage))
            this.#queueMessage('SYNC', syncMessage)
          } else {
            this.#log('no sync message to send')
          }

          return { syncState }
        }),

        receiveSyncMessage: assign(({ context, event }) => {
          assertEvent(event, 'SYNC')
          const syncMessage = event.payload
          const { syncState: prevSyncState = initSyncState(), team, device } = context

          assert(team)
          const teamKeys = team.teamKeys()
          const deviceKeys = device.keys

          // handle errors here
          const decrypt = ({ encryptedGraph, keys }: DecryptFnParams<TeamAction, TeamContext>) =>
            decryptTeamGraph({ encryptedGraph, teamKeys: keys, deviceKeys })

          const [newChain, syncState] = receiveMessage(
            team.graph,
            prevSyncState,
            syncMessage,
            teamKeys,
            decrypt
          )

          if (headsAreEqual(newChain.head, team.graph.head)) {
            // nothing changed
            return { syncState }
          } else {
            this.emit('updated')
            return { team: team.merge(newChain), syncState }
          }
        }),

        // SHARED SECRET NEGOTIATION

        sendSeed: assign(({ context }) => {
          const { user, peer, seed = randomKeyBytes() } = context

          const recipientPublicKey = peer!.keys.encryption
          const senderSecretKey = user!.keys.encryption.secretKey

          this.#log(`encrypting seed with key ${recipientPublicKey}`)
          const encryptedSeed = asymmetric.encryptBytes({
            secret: seed,
            recipientPublicKey,
            senderSecretKey,
          })

          this.#queueMessage('SEED', { encryptedSeed })
          return { seed }
        }),

        deriveSharedKey: assign(({ context, event }) => {
          assertEvent(event, 'SEED')
          const { encryptedSeed } = event.payload
          const { seed, user, peer } = context
          const cipher = encryptedSeed
          const senderPublicKey = peer!.keys.encryption
          const recipientSecretKey = user!.keys.encryption.secretKey

          // decrypt the seed they sent
          try {
            const theirSeed = asymmetric.decryptBytes({
              cipher,
              senderPublicKey,
              recipientSecretKey,
            })
            // With the two keys, we derive a shared key
            return { sessionKey: deriveSharedKey(seed, theirSeed) }
          } catch (error) {
            if (String(error).includes('incorrect key pair')) {
              this.#log(`failed to decrypt seed using public key ${senderPublicKey}`, error)
              return this.#fail(ENCRYPTION_FAILURE)
            } else throw error
          }
        }),

        // ENCRYPTED COMMUNICATION

        receiveEncryptedMessage: ({ context, event }) => {
          assertEvent(event, 'ENCRYPTED_MESSAGE')
          const sessionKey = context.sessionKey!
          const encryptedMessage = event.payload

          try {
            const decryptedMessage = symmetric.decryptBytes(encryptedMessage, sessionKey)
            this.emit('message', decryptedMessage)
          } catch (error) {
            if (String(error).includes('wrong secret key')) {
              this.#log(
                `failed to decrypt message using session key ${base58.encode(sessionKey)}`,
                error
              )
              return this.#fail(ENCRYPTION_FAILURE)
            } else throw error
          }
        },

        // FAILURE

        fail: assign((_, { error }: { error: ConnectionErrorType }) => {
          return this.#fail(error)
        }),

        receiveError: assign(({ event }) => {
          assertEvent(event, 'ERROR')
          const error = event.payload
          this.#log('receiveError: %o', error)
          this.emit('remoteError', error)
          return { error }
        }),

        sendError: assign(({ event }) => {
          assertEvent(event, 'LOCAL_ERROR')
          const error = event.payload
          this.#log('sendError %o', error)
          this.#messageQueue.send(createErrorMessage(error.type, 'REMOTE'))
          this.emit('localError', error)
          return { error }
        }),

        // EVENTS FOR EXTERNAL LISTENERS

        onConnected: () => this.emit('connected'),
        onDisconnected: ({ event }) => this.emit('disconnected', event),
      },

      // ******* GUARDS
      // these are referred to by name in the state machine definition

      guards: {
        theySentIdentityClaim: ({ context }) => context.theirIdentityClaim !== undefined,
        weSentIdentityClaim: ({ context }) => context.ourIdentityClaim !== undefined,
        bothSentIdentityClaim: and(['theySentIdentityClaim', 'weSentIdentityClaim']),

        weHaveInvitation: ({ context }) => isInviteeContext(context),
        theyHaveInvitation: ({ context }) => isInviteeClaim(context.theirIdentityClaim!),
        neitherIsMember: and(['weHaveInvitation', 'theyHaveInvitation']),
        invitationIsValid: ({ context }) => {
          const { team, theirIdentityClaim } = context
          assert(isInviteeClaim(theirIdentityClaim!))
          return team!.validateInvitation(theirIdentityClaim.proofOfInvitation).isValid
        },

        joinedTheRightTeam: ({ context, event }) => {
          assertEvent(event, 'ACCEPT_INVITATION')
          const invitationSeed = context.invitationSeed!
          const { serializedGraph, teamKeyring } = event.payload

          // Make sure my invitation exists on the graph of the team I'm about to join. This check
          // prevents an attack in which a fake team pretends to accept my invitation.
          const state = getTeamState(serializedGraph, teamKeyring)
          const { id } = invitations.generateProof(invitationSeed)
          return select.hasInvitation(state, id)
        },

        deviceUnknown: ({ context }) => {
          const { theirIdentityClaim } = context
          // This is only for existing members (authenticating with deviceId rather than invitation)
          assert(isMemberClaim(theirIdentityClaim!))
          return !context.team!.hasDevice(theirIdentityClaim.deviceId, { includeRemoved: true })
        },

        identityIsValid: ({ context, event }) => {
          assertEvent(event, 'PROVE_IDENTITY')
          const { challenge, proof } = event.payload
          return context.team!.verifyIdentityProof(challenge, proof)
        },

        memberWasRemoved: ({ context }) => context.team!.memberWasRemoved(context.peer!.userId),

        deviceWasRemoved: ({ context }) =>
          context.team!.deviceWasRemoved(context.theirDevice!.deviceId),

        serverWasRemoved: ({ context }) => context.team!.serverWasRemoved(context.peer!.userId),

        headsAreEqual: ({ context }) =>
          arraysAreEqual(
            context.team!.graph.head, // our head
            context.syncState?.lastCommonHead // last head we had in common with peer
          ),
      },
    }).createMachine({
      context: initialContext as ConnectionContext,

      // ******* STATE MACHINE DEFINITION

      id: 'connection',
      entry: 'requestIdentityClaim',
      initial: 'awaitingIdentityClaim',
      on: {
        REQUEST_IDENTITY: { actions: 'sendIdentityClaim', target: '.awaitingIdentityClaim' },
        // Remote error (sent by peer)
        ERROR: { actions: 'receiveError', target: '#disconnected' },
        // Local error (detected by us, sent to peer)
        LOCAL_ERROR: { actions: 'sendError', target: '#disconnected' },
      },

      states: {
        awaitingIdentityClaim: {
          // Don't respond to a request for an identity claim if we've already sent one
          always: { guard: 'bothSentIdentityClaim', target: 'authenticating' },
          on: { CLAIM_IDENTITY: { actions: 'receiveIdentityClaim' } },
        },

        // To authenticate, each peer either presents an invitation (as a new device or as a new
        // member) or a deviceId.
        authenticating: {
          initial: 'checkingInvitations',
          states: {
            // A new member or new device is invited by being given a randomly-generated secret
            // seed. This seed is used to generate a temporary keypair, the public half of which is
            // recorded on the team graph by the device creating the invitation. The invitee can
            // then use the seed to generate the same keypair, and use that to sign a payload that
            // can be verified by anyone on the team.
            checkingInvitations: {
              always: [
                // We can't both present invitations - someone has to be a member
                { guard: 'neitherIsMember', ...fail(NEITHER_IS_MEMBER) },
                // If I have an invitation, wait for acceptance
                { guard: 'weHaveInvitation', target: 'awaitingInvitationAcceptance' },
                // If they have an invitation, validate it
                { guard: 'theyHaveInvitation', target: 'validatingInvitation' },
                // If there are no invitations, we can proceed directly to verifying each other's identity
                { target: '#checkingIdentity' },
              ],
            },

            awaitingInvitationAcceptance: {
              // Wait for them to validate the invitation we included in our identity claim
              on: {
                ACCEPT_INVITATION: [
                  // Make sure the team I'm joining is actually the one that invited me
                  { guard: 'joinedTheRightTeam', actions: 'joinTeam', target: '#checkingIdentity' },
                  fail(JOINED_WRONG_TEAM),
                ],
              },
              ...timeout,
            },

            validatingInvitation: {
              always: [
                // If the proof succeeds, add them to the team and send an acceptance message,
                // then proceed to the standard identity claim & challenge process
                {
                  guard: 'invitationIsValid',
                  actions: 'acceptInvitation',
                  target: '#checkingIdentity',
                },
                // If the proof fails, disconnect with error
                fail(INVITATION_PROOF_INVALID),
              ],
            },

            // We use a signature challenge to verify the identity of an existing team member: We
            // send them a payload that includes a random element, they sign it with their private
            // signature key, and we verify it with their public signature key.
            //
            // Note: The signature challenge is probably not sufficient on its own to prove
            // identity; I suspect it can be defeated with a replay attack, in which Eve
            // simultaneously authenticates to Alice as Bob, and to Bob as Alice, using each of them
            // to sign the challenges provided by the other.
            //
            // In practice the session key negotiation process (below) provides much stronger
            // guarantees of authenticity, because it doesn't involve sending a proof that could be
            // replayed; instead it requires all further communication to be encrypted with an
            // independently derived shared secret that can only be calculated by the parties if
            // they have the correct private encryption keys. See
            // https://github.com/local-first-web/auth/discussions/42
            //
            // We considered removing the signature challenge entirely, but it does provide an
            // additional layer of security in the sense that it requires the peer to demonstrate
            // that they have the signature key in addition to the encrypted key.
            checkingIdentity: {
              id: 'checkingIdentity',
              type: 'parallel',
              // Peers mutually authenticate to each other, so we have to complete two 'parallel' processes:
              // 1. prove our identity
              // 2. verify their identity

              states: {
                // 1. prove our identity
                provingMyIdentity: {
                  initial: 'awaitingIdentityChallenge',
                  states: {
                    awaitingIdentityChallenge: {
                      // If we just presented an invitation, they already know who we are
                      always: { guard: 'weHaveInvitation', target: 'done' },
                      on: {
                        // When we receive a challenge, respond with proof
                        CHALLENGE_IDENTITY: {
                          actions: 'proveIdentity',
                          target: 'awaitingIdentityAcceptance',
                        },
                      },
                      ...timeout,
                    },
                    // Wait for a message confirming that they've validated our proof of identity
                    awaitingIdentityAcceptance: {
                      on: { ACCEPT_IDENTITY: { target: 'done' } },
                      ...timeout,
                    },
                    done: { type: 'final' },
                  },
                },

                // 2. verify their identity
                verifyingTheirIdentity: {
                  initial: 'challengingIdentity',

                  states: {
                    // Send a signature challenge
                    challengingIdentity: {
                      always: [
                        // If they just presented an invitation, we already know who they are
                        { guard: 'theyHaveInvitation', target: 'done' },
                        // We received their identity claim in their CLAIM_IDENTITY message. Do we
                        // have a device on the team matching their identity claim?
                        { guard: 'deviceUnknown', ...fail(DEVICE_UNKNOWN) },
                        // Send a challenge.
                        { actions: 'challengeIdentity', target: 'awaitingIdentityProof' },
                      ],
                    },

                    // Then wait for them to respond to the challenge with proof
                    awaitingIdentityProof: {
                      on: {
                        PROVE_IDENTITY: [
                          // If the proof succeeds, send them an acceptance message and continue
                          { guard: 'identityIsValid', actions: 'acceptIdentity', target: 'done' },
                          // If the proof fails, disconnect with error
                          fail(IDENTITY_PROOF_INVALID),
                        ],
                      },
                      ...timeout,
                    },
                    done: { type: 'final' },
                  },
                },
              },
              // Once BOTH processes complete, we continue
              onDone: { target: 'done' },
            },
            done: { type: 'final' },
          },
          onDone: { target: '#negotiating' },
        },

        // Negotiate a session key (shared secret). Alice generates a random seed, asymmetrically
        // encrypts it with her private key and Bob's public key, and sends it to Bob, who decrypts
        // it with his private key and Alice's public key; and vice versa. Both parties then combine
        // the two seeds to derive a shared key.
        negotiating: {
          id: 'negotiating',
          entry: 'sendSeed',
          on: { SEED: { actions: 'deriveSharedKey', target: 'synchronizing' } },
          ...timeout,
        },

        // Synchronize our team graph with the peer
        synchronizing: {
          entry: 'sendSyncMessage',
          always: { guard: 'headsAreEqual', target: 'connected' },
          on: { SYNC: { actions: ['receiveSyncMessage', 'sendSyncMessage'] } },
        },

        // Once we're connected, all we need to do is just keep team graph in sync with our peer,
        // and relay encrypted messages.
        connected: {
          id: 'connected',
          entry: ['onConnected', 'listenForTeamUpdates'],
          always: [
            // If updates to the team graph result in our peer being removed from the team,
            // disconnect
            { guard: 'memberWasRemoved', ...fail(MEMBER_REMOVED) },
            { guard: 'deviceWasRemoved', ...fail(DEVICE_REMOVED) },
            { guard: 'serverWasRemoved', ...fail(SERVER_REMOVED) },
          ],
          on: {
            // If the team graph is modified locally, send them a sync message
            LOCAL_UPDATE: { actions: 'sendSyncMessage' },
            // If they send a sync message, process it
            SYNC: { actions: ['receiveSyncMessage', 'sendSyncMessage'] },
            // Deliver any encrypted messages
            ENCRYPTED_MESSAGE: { actions: 'receiveEncryptedMessage' },
            // If they disconnect we disconnect
            DISCONNECT: '#disconnected',
          },
        },

        // Once we disconnect, no further messages will be sent or received; to reconnect,
        // a new Connection object must be created.
        disconnected: {
          id: 'disconnected',
          always: { actions: 'onDisconnected' },
        },
      },
    })

    // Instantiate the state machine
    this.#machine = createActor(machine)

    // emit and log all transitions
    this.#machine.subscribe({
      next: state => {
        const summary = stateSummary(state.value as string)
        this.emit('change', summary)
        this.#log(`⏩ ${summary} `)
      },
      error: error => {
        console.error('Connection encountered an unhandled error', error)
        this.#fail(UNHANDLED)
      },
    })

    // add automatic logging to all events
    this.emit = (event, ...args) => {
      this.#log(`emit ${event} %o`, ...args)
      return super.emit(event, ...args)
    }
  }

  // PUBLIC API

  /** Starts the state machine. Returns this Connection object. */
  public start = (storedMessages: Uint8Array[] = []) => {
    this.#log('starting')
    this.#machine.start()
    this.#messageQueue.start()
    this.#started = true

    // if incoming messages were received before we existed, queue them up for the machine
    for (const m of storedMessages) this.deliver(m)

    return this
  }

  /** Shuts down and sends a disconnect message to the peer. */
  public stop = () => {
    if (this.#started && this.#machine.getSnapshot().status !== 'done') {
      const disconnectMessage: DisconnectMessage = { type: 'DISCONNECT' }
      this.#machine.send(disconnectMessage) // Send disconnect event to local machine
      this.#messageQueue.send(disconnectMessage) // Send disconnect message to peer
    }

    this.removeAllListeners()
    this.#messageQueue.stop()
    this.#log('connection stopped')
    return this
  }

  /**
   * Adds connection messages from the peer to the MessageQueue's incoming message queue, which
   * will pass them to the state machine in order.
   */
  public deliver(serializedMessage: Uint8Array) {
    const message = unpack(serializedMessage) as NumberedMessage<ConnectionMessage>
    this.#messageQueue.receive(message)
  }

  /**
   * Public interface for sending a message from the application to our peer via this connection's
   * encrypted channel. We don't care about the content of this message.
   */
  public send = (message: any) => {
    assert(this._sessionKey, "Can't send encrypted messages until we've finished connecting")
    const encryptedMessage = symmetric.encryptBytes(message, this._sessionKey)
    this.#log(`encrypted message with session key ${base58.encode(this._sessionKey)}`)
    this.#queueMessage('ENCRYPTED_MESSAGE', encryptedMessage)
  }

  /** Returns the current state of the protocol machine.  */
  get state() {
    assert(this.#started)
    return this.#machine.getSnapshot().value
  }

  // PUBLIC FOR TESTING

  /**
   * Returns the team that the connection's user is a member of. If the user has not yet joined a
   * team, returns undefined.
   */
  get team() {
    return this._context.team
  }

  // PRIVATE

  /**
   * Returns the connection's session key when we are in a connected state. Otherwise, returns
   * `undefined`.
   */
  get _sessionKey() {
    return this._context.sessionKey
  }

  get _context(): ConnectionContext {
    assert(this.#started)
    return this.#machine.getSnapshot().context
  }

  #initializeMessageQueue(sendMessage: (message: Uint8Array) => void) {
    // To send messages to our peer, we give them to the ordered message queue, which will deliver
    // them using the `sendMessage` function provided.
    return new MessageQueue<ConnectionMessage>({
      sendMessage: message => {
        this.#logMessage('out', message)
        const serialized = pack(message)
        sendMessage(serialized)
      },
    })
      .on('message', message => {
        this.#logMessage('in', message)
        // Handle requests from the peer to resend messages that they missed
        if (message.type === 'REQUEST_RESEND') {
          const { index } = message.payload
          this.#messageQueue.resend(index)
        } else {
          // Pass other messages from peer to the state machine
          this.#machine.send(message)
        }
      })
      .on('request', index => {
        // Send out requests to resend messages that we missed
        this.#queueMessage('REQUEST_RESEND', { index })
      })
  }

  /** Force local error state */
  #fail(error: ConnectionErrorType) {
    this.#log('error: %o', error)
    const localMessage = createErrorMessage(error, 'LOCAL')
    this.#machine.send(localMessage)
    return { error: localMessage.payload }
  }

  /** Shorthand for sending a message to our peer. */
  #queueMessage<
    M extends ConnectionMessage, //
    T extends M['type'],
    P extends //
      M extends { payload: any } ? M['payload'] : undefined,
  >(type: T, payload?: P) {
    this.#messageQueue.send({ type, payload } as M)
  }

  #logMessage(direction: 'in' | 'out', message: NumberedMessage<ConnectionMessage>) {
    const arrow = direction === 'in' ? '<-' : '->'
    const peerUserName = this.#started ? (this._context.peer?.userName ?? '?') : '?'
    this.#log(`${arrow}${peerUserName} #${message.index} ${messageSummary(message)}`)
  }
}

// MACHINE CONFIG FRAGMENTS
// These are snippets of XState config that are used repeatedly in the machine definition.

// error handler
const fail = (error: ConnectionErrorType) =>
  ({
    actions: [{ type: 'fail', params: { error } }, 'onDisconnected'],
    target: '#disconnected',
  }) as const

// timeout configuration
const TIMEOUT_DELAY = 7000
const timeout = { after: { [TIMEOUT_DELAY]: fail(TIMEOUT) } } as const

// TYPES

export type ConnectionParams = {
  /** A function to send messages to our peer. This how you hook this up to your network stack. */
  sendMessage: (message: Uint8Array) => void

  /** The initial context. */
  context: Context
}<|MERGE_RESOLUTION|>--- conflicted
+++ resolved
@@ -214,9 +214,14 @@
           const { device, invitationSeed } = context
           assert(invitationSeed)
 
-<<<<<<< HEAD
-          let user = context.user
-          let allUserKeys: KeysetWithSecrets[] | undefined = undefined
+          // If we're joining as a new device for an existing member, we won't have a user object or
+          // user keys yet, so we need to get those from the graph. We use the invitation seed to
+          // generate the starter keys for the new device. We can use these to unlock the lockboxes
+          // on the team graph that contain our user keys.
+          const { user, userKeyring } =
+            context.user === undefined
+              ? getDeviceUserFromGraph({ serializedGraph, teamKeyring, invitationSeed })
+              : { user: context.user, userKeyring: undefined }
 
           // If we're joining as a new device for an existing member, we won't have a user object
           // and all generations of existing user keys yet, so we need to get those from the graph. 
@@ -228,29 +233,14 @@
             allUserKeys = userWithKeys.allUserKeys
           }
           
-=======
-          // If we're joining as a new device for an existing member, we won't have a user object or
-          // user keys yet, so we need to get those from the graph. We use the invitation seed to
-          // generate the starter keys for the new device. We can use these to unlock the lockboxes
-          // on the team graph that contain our user keys.
-          const { user, userKeyring } =
-            context.user === undefined
-              ? getDeviceUserFromGraph({ serializedGraph, teamKeyring, invitationSeed })
-              : { user: context.user, userKeyring: undefined }
-
->>>>>>> acedb197
           // When admitting us, our peer added our user to the team graph. We've been given the
           // serialized and encrypted graph, and the team keyring. We can now decrypt the graph and
           // reconstruct the team in order to join it.
           const team = new Team({ source: serializedGraph, context: { user, device }, teamKeyring })
 
           // We join the team, which adds our device to the team graph.
-<<<<<<< HEAD
-          team.join(teamKeyring, allUserKeys)
-=======
           team.join(teamKeyring, userKeyring)
 
->>>>>>> acedb197
           this.emit('joined', { team, user, teamKeyring })
 
           return { user, team }
