--- conflicted
+++ resolved
@@ -21,11 +21,7 @@
     "test:log": "cross-env DEBUG='localfirst*' DEBUG_COLORS=1 vitest --reporter basic"
   },
   "dependencies": {
-<<<<<<< HEAD
-    "@automerge/automerge-repo": "^1.2.0",
-=======
     "@automerge/automerge-repo": "^1.2.1",
->>>>>>> f61e3678
     "@herbcaudill/eventemitter42": "^0.3.1",
     "@localfirst/auth": "workspace:*",
     "@localfirst/crypto": "workspace:*",
@@ -33,13 +29,8 @@
     "msgpackr": "^1.10.0"
   },
   "devDependencies": {
-<<<<<<< HEAD
-    "@automerge/automerge-repo-network-messagechannel": "^1.2.0",
-    "@automerge/automerge-repo-storage-nodefs": "^1.2.0",
-=======
     "@automerge/automerge-repo-network-messagechannel": "^1.2.1",
     "@automerge/automerge-repo-storage-nodefs": "^1.2.1",
->>>>>>> f61e3678
     "rimraf": "^5.0.5",
     "typescript": "^5.3.2"
   },
